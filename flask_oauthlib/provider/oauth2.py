# coding: utf-8
"""
    flask_oauthlib.provider.oauth2
    ~~~~~~~~~~~~~~~~~~~~~~~~~~~~~~

    Implemnts OAuth2 provider support for Flask.

    :copyright: (c) 2013 - 2014 by Hsiaoming Yang.
"""

import datetime
import logging
import os
from functools import wraps

from flask import redirect, abort
<<<<<<< HEAD
from flask import request, url_for
=======
from werkzeug.utils import import_string, cached_property
>>>>>>> d8369c8a
from oauthlib import oauth2
from oauthlib.common import add_params_to_uri
from oauthlib.oauth2 import RequestValidator, Server
from werkzeug.utils import import_string, cached_property

from ..utils import extract_params, create_response

__all__ = ('OAuth2Provider', 'OAuth2RequestValidator')

log = logging.getLogger('flask_oauthlib')


class OAuth2Provider(object):
    """Provide secure services using OAuth2.

    The server should provide an authorize handler and a token hander,
    But before the handlers are implemented, the server should provide
    some getters for the validation.

    Like many other Flask extensions, there are two usage modes. One is
    binding the Flask app instance::

        app = Flask(__name__)
        oauth = OAuth2Provider(app)

    The second possibility is to bind the Flask app later::

        oauth = OAuth2Provider()

        def create_app():
            app = Flask(__name__)
            oauth.init_app(app)
            return app

    Configure :meth:`tokengetter` and :meth:`tokensetter` to get and
    set tokens. Configure :meth:`grantgetter` and :meth:`grantsetter`
    to get and set grant tokens. Configure :meth:`clientgetter` to
    get the client.

    Configure :meth:`usergetter` if you need password credential
    authorization.

    With everything ready, implement the authorization workflow:

        * :meth:`authorize_handler` for consumer to confirm the grant
        * :meth:`token_handler` for client to exchange access token

    And now you can protect the resource with scopes::

        @app.route('/api/user')
        @oauth.require_oauth('email', 'username')
        def user():
            return jsonify(request.oauth.user)
    """

    def __init__(self, app=None, validator_class=None):
        self._before_request_funcs = []
        self._after_request_funcs = []
        self._exception_handler = None
        self._invalid_response = None
        self._validator_class = validator_class
        if app:
            self.init_app(app)

    def init_app(self, app):
        """
        This callback can be used to initialize an application for the
        oauth provider instance.
        """
        self.app = app
        app.extensions = getattr(app, 'extensions', {})
        app.extensions['oauthlib.provider.oauth2'] = self

    def _on_exception(self, error, redirect_content=None):

        if self._exception_handler:
            return self._exception_handler(error, redirect_content)
        else:
            return redirect(redirect_content)

    @cached_property
    def error_uri(self):
        """The error page URI.

        When something turns error, it will redirect to this error page.
        You can configure the error page URI with Flask config::

            OAUTH2_PROVIDER_ERROR_URI = '/error'

        You can also define the error page by a named endpoint::

            OAUTH2_PROVIDER_ERROR_ENDPOINT = 'oauth.error'
        """
        error_uri = self.app.config.get('OAUTH2_PROVIDER_ERROR_URI')
        if error_uri:
            return error_uri
        error_endpoint = self.app.config.get('OAUTH2_PROVIDER_ERROR_ENDPOINT')
        if error_endpoint:
            return url_for(error_endpoint)
        return '/oauth/errors'

    @cached_property
    def server(self):
        """
        All in one endpoints. This property is created automaticly
        if you have implemented all the getters and setters.

        However, if you are not satisfied with the getter and setter,
        you can create a validator with :class:`OAuth2RequestValidator`::

            class MyValidator(OAuth2RequestValidator):
                def validate_client_id(self, client_id):
                    # do something
                    return True

        And assign the validator for the provider::

            oauth._validator = MyValidator()
        """
        expires_in = self.app.config.get('OAUTH2_PROVIDER_TOKEN_EXPIRES_IN')
        token_generator = self.app.config.get(
            'OAUTH2_PROVIDER_TOKEN_GENERATOR', None
        )
        if token_generator and not callable(token_generator):
            token_generator = import_string(token_generator)

        refresh_token_generator = self.app.config.get(
            'OAUTH2_PROVIDER_REFRESH_TOKEN_GENERATOR', None
        )
        if refresh_token_generator and not callable(refresh_token_generator):
            refresh_token_generator = import_string(refresh_token_generator)

        if hasattr(self, '_validator'):
            return Server(
                self._validator,
                token_expires_in=expires_in,
                token_generator=token_generator,
                refresh_token_generator=refresh_token_generator,
            )

        if hasattr(self, '_clientgetter') and \
                hasattr(self, '_tokengetter') and \
                hasattr(self, '_tokensetter') and \
                hasattr(self, '_grantgetter') and \
                hasattr(self, '_grantsetter'):

            usergetter = None
            if hasattr(self, '_usergetter'):
                usergetter = self._usergetter

            validator_class = self._validator_class
            if validator_class is None:
                validator_class = OAuth2RequestValidator
            validator = validator_class(
                clientgetter=self._clientgetter,
                tokengetter=self._tokengetter,
                grantgetter=self._grantgetter,
                usergetter=usergetter,
                tokensetter=self._tokensetter,
                grantsetter=self._grantsetter,
            )
            self._validator = validator
            return Server(
                validator,
                token_expires_in=expires_in,
                token_generator=token_generator,
                refresh_token_generator=refresh_token_generator,
            )
        raise RuntimeError('application not bound to required getters')

    def before_request(self, f):
        """Register functions to be invoked before accessing the resource.

        The function accepts nothing as parameters, but you can get
        information from `Flask.request` object. It is usually useful
        for setting limitation on the client request::

            @oauth.before_request
            def limit_client_request():
                client_id = request.values.get('client_id')
                if not client_id:
                    return
                client = Client.get(client_id)
                if over_limit(client):
                    return abort(403)

                track_request(client)
        """
        self._before_request_funcs.append(f)
        return f

    def after_request(self, f):
        """Register functions to be invoked after accessing the resource.

        The function accepts ``valid`` and ``request`` as parameters,
        and it should return a tuple of them::

            @oauth.after_request
            def valid_after_request(valid, oauth):
                if oauth.user in black_list:
                    return False, oauth
                return valid, oauth
        """
        self._after_request_funcs.append(f)
        return f

    def exception_handler(self, f):
        """Register a function as custom exception handler.

        **As the default error handling is leaking error to the client, it is
        STRONGLY RECOMMENDED to implement your own handler to mask
        the server side errors in production environment.**

        When an error occur during execution, we can
        handle the error with with the registered function. The function
        accepts two parameters:
            - error: the error raised
            - redirect_content: the content used in the redirect by default

        usage with the flask error handler ::
            @oauth.exception_handler
            def custom_exception_handler(error, *args):
                raise error

            @app.errorhandler(Exception)
            def all_exception_handler(*args):
                # any treatment you need for the error
                return "Server error", 500

        If no function is registered, it will do a redirect with ``redirect_content`` as content.
        """
        self._exception_handler = f
        return f

    def invalid_response(self, f):
        """Register a function for responsing with invalid request.

        When an invalid request proceeds to :meth:`require_oauth`, we can
        handle the request with the registered function. The function
        accepts one parameter, which is an oauthlib Request object::

            @oauth.invalid_response
            def invalid_require_oauth(req):
                return jsonify(message=req.error_message), 401

        If no function is registered, it will return with ``abort(401)``.
        """
        self._invalid_response = f
        return f

    def clientgetter(self, f):
        """Register a function as the client getter.

        The function accepts one parameter `client_id`, and it returns
        a client object with at least these information:

            - client_id: A random string
            - client_secret: A random string
            - is_confidential: A bool represents if it is confidential
            - redirect_uris: A list of redirect uris
            - default_redirect_uri: One of the redirect uris
            - default_scopes: Default scopes of the client

        The client may contain more information, which is suggested:

            - allowed_grant_types: A list of grant types
            - allowed_response_types: A list of response types
            - validate_scopes: A function to validate scopes

        Implement the client getter::

            @oauth.clientgetter
            def get_client(client_id):
                client = get_client_model(client_id)
                # Client is an object
                return client
        """
        self._clientgetter = f
        return f

    def usergetter(self, f):
        """Register a function as the user getter.

        This decorator is only required for **password credential**
        authorization::

            @oauth.usergetter
            def get_user(username, password, client, request,
                         *args, **kwargs):
                # client: current request client
                if not client.has_password_credential_permission:
                    return None
                user = User.get_user_by_username(username)
                if not user.validate_password(password):
                    return None

                # parameter `request` is an OAuthlib Request object.
                # maybe you will need it somewhere
                return user
        """
        self._usergetter = f
        return f

    def tokengetter(self, f):
        """Register a function as the token getter.

        The function accepts an `access_token` or `refresh_token` parameters,
        and it returns a token object with at least these information:

            - access_token: A string token
            - refresh_token: A string token
            - client_id: ID of the client
            - scopes: A list of scopes
            - expires: A `datetime.datetime` object
            - user: The user object

        The implementation of tokengetter should accepts two parameters,
        one is access_token the other is refresh_token::

            @oauth.tokengetter
            def bearer_token(access_token=None, refresh_token=None):
                if access_token:
                    return get_token(access_token=access_token)
                if refresh_token:
                    return get_token(refresh_token=refresh_token)
                return None
        """
        self._tokengetter = f
        return f

    def tokensetter(self, f):
        """Register a function to save the bearer token.

        The setter accepts two parameters at least, one is token,
        the other is request::

            @oauth.tokensetter
            def set_token(token, request, *args, **kwargs):
                save_token(token, request.client, request.user)

        The parameter token is a dict, that looks like::

            {
                u'access_token': u'6JwgO77PApxsFCU8Quz0pnL9s23016',
                u'token_type': u'Bearer',
                u'expires_in': 3600,
                u'scope': u'email address'
            }

        The request is an object, that contains an user object and a
        client object.
        """
        self._tokensetter = f
        return f

    def grantgetter(self, f):
        """Register a function as the grant getter.

        The function accepts `client_id`, `code` and more::

            @oauth.grantgetter
            def grant(client_id, code):
                return get_grant(client_id, code)

        It returns a grant object with at least these information:

            - delete: A function to delete itself
        """
        self._grantgetter = f
        return f

    def grantsetter(self, f):
        """Register a function to save the grant code.

        The function accepts `client_id`, `code`, `request` and more::

            @oauth.grantsetter
            def set_grant(client_id, code, request, *args, **kwargs):
                save_grant(client_id, code, request.user, request.scopes)
        """
        self._grantsetter = f
        return f

    def authorize_handler(self, f):
        """Authorization handler decorator.

        This decorator will sort the parameters and headers out, and
        pre validate everything::

            @app.route('/oauth/authorize', methods=['GET', 'POST'])
            @oauth.authorize_handler
            def authorize(*args, **kwargs):
                if request.method == 'GET':
                    # render a page for user to confirm the authorization
                    return render_template('oauthorize.html')

                confirm = request.form.get('confirm', 'no')
                return confirm == 'yes'
        """

        @wraps(f)
        def decorated(*args, **kwargs):
            # raise if server not implemented
            server = self.server
            uri, http_method, body, headers = extract_params()

            if request.method in ('GET', 'HEAD'):
                redirect_uri = request.args.get('redirect_uri', self.error_uri)
                log.debug('Found redirect_uri %s.', redirect_uri)
                try:
                    ret = server.validate_authorization_request(
                        uri, http_method, body, headers
                    )
                    scopes, credentials = ret
                    kwargs['scopes'] = scopes
                    kwargs.update(credentials)
                except oauth2.FatalClientError as e:
                    log.debug('Fatal client error %r', e, exc_info=True)
                    return self._on_exception(e, e.in_uri(self.error_uri))
                except oauth2.OAuth2Error as e:
                    log.debug('OAuth2Error: %r', e, exc_info=True)
                    # on auth error, we should preserve state if it's present according to RFC 6749
                    state = request.values.get('state')
                    if state and not e.state:
                        e.state = state  # set e.state so e.in_uri() can add the state query parameter to redirect uri
                    return self._on_exception(e, e.in_uri(self.error_uri))

                except Exception as e:
                    log.exception(e)
                    return self._on_exception(e, add_params_to_uri(
                        self.error_uri, {'error': str(e)}
                    ))

            else:
                redirect_uri = request.values.get(
                    'redirect_uri', self.error_uri
                )

            try:
                rv = f(*args, **kwargs)
            except oauth2.FatalClientError as e:
                log.debug('Fatal client error %r', e, exc_info=True)
                return self._on_exception(e, e.in_uri(self.error_uri))
            except oauth2.OAuth2Error as e:
                log.debug('OAuth2Error: %r', e, exc_info=True)
                # on auth error, we should preserve state if it's present according to RFC 6749
                state = request.values.get('state')
                if state and not e.state:
                    e.state = state  # set e.state so e.in_uri() can add the state query parameter to redirect uri
                return self._on_exception(e, e.in_uri(self.error_uri))

            if not isinstance(rv, bool):
                # if is a response or redirect
                return rv

            if not rv:
                # denied by user
                e = oauth2.AccessDeniedError(state=request.values.get('state'))
                return self._on_exception(e, e.in_uri(self.error_uri))

            return self.confirm_authorization_request()

        return decorated

    def confirm_authorization_request(self):
        """When consumer confirm the authorization."""
        server = self.server
        scope = request.values.get('scope') or ''
        scopes = scope.split()
        credentials = dict(
            client_id=request.values.get('client_id'),
            redirect_uri=request.values.get('redirect_uri', None),
            response_type=request.values.get('response_type', None),
            state=request.values.get('state', None)
        )
        log.debug('Fetched credentials from request %r.', credentials)
        redirect_uri = credentials.get('redirect_uri')
        log.debug('Found redirect_uri %s.', redirect_uri)

        uri, http_method, body, headers = extract_params()
        try:
            ret = server.create_authorization_response(
                uri, http_method, body, headers, scopes, credentials)
            log.debug('Authorization successful.')
            return create_response(*ret)
        except oauth2.FatalClientError as e:
            log.debug('Fatal client error %r', e, exc_info=True)
            return self._on_exception(e, e.in_uri(self.error_uri))
        except oauth2.OAuth2Error as e:
            log.debug('OAuth2Error: %r', e, exc_info=True)

            # on auth error, we should preserve state if it's present according to RFC 6749
            state = request.values.get('state')
            if state and not e.state:
                e.state = state  # set e.state so e.in_uri() can add the state query parameter to redirect uri
            return self._on_exception(e, e.in_uri(redirect_uri or self.error_uri))
        except Exception as e:
            log.exception(e)
            return self._on_exception(e, add_params_to_uri(
                self.error_uri, {'error': str(e)}
            ))

    def verify_request(self, scopes):
        """Verify current request, get the oauth data.

        If you can't use the ``require_oauth`` decorator, you can fetch
        the data in your request body::

            def your_handler():
                valid, req = oauth.verify_request(['email'])
                if valid:
                    return jsonify(user=req.user)
                return jsonify(status='error')
        """
        uri, http_method, body, headers = extract_params()
        return self.server.verify_request(
            uri, http_method, body, headers, scopes
        )

    def token_handler(self, f):
        """Access/refresh token handler decorator.

        The decorated function should return an dictionary or None as
        the extra credentials for creating the token response.

        You can control the access method with standard flask route mechanism.
        If you only allow the `POST` method::

            @app.route('/oauth/token', methods=['POST'])
            @oauth.token_handler
            def access_token():
                return None
        """

        @wraps(f)
        def decorated(*args, **kwargs):
            server = self.server
            uri, http_method, body, headers = extract_params()
            credentials = f(*args, **kwargs) or {}
            log.debug('Fetched extra credentials, %r.', credentials)
            ret = server.create_token_response(
                uri, http_method, body, headers, credentials
            )
            return create_response(*ret)

        return decorated

    def revoke_handler(self, f):
        """Access/refresh token revoke decorator.

        Any return value by the decorated function will get discarded as
        defined in [`RFC7009`_].

        You can control the access method with the standard flask routing
        mechanism, as per [`RFC7009`_] it is recommended to only allow
        the `POST` method::

            @app.route('/oauth/revoke', methods=['POST'])
            @oauth.revoke_handler
            def revoke_token():
                pass

        .. _`RFC7009`: http://tools.ietf.org/html/rfc7009
        """

        @wraps(f)
        def decorated(*args, **kwargs):
            server = self.server

            token = request.values.get('token')
            request.token_type_hint = request.values.get('token_type_hint')
            if token:
                request.token = token

            uri, http_method, body, headers = extract_params()
            ret = server.create_revocation_response(
                uri, headers=headers, body=body, http_method=http_method)
            return create_response(*ret)

        return decorated

    def require_oauth(self, *scopes):
        """Protect resource with specified scopes."""

        def wrapper(f):
            @wraps(f)
            def decorated(*args, **kwargs):
                for func in self._before_request_funcs:
                    func()

                if hasattr(request, 'oauth') and request.oauth:
                    return f(*args, **kwargs)

                valid, req = self.verify_request(scopes)

                for func in self._after_request_funcs:
                    valid, req = func(valid, req)

                if not valid:
                    if self._invalid_response:
                        return self._invalid_response(req)
                    return abort(401)
                request.oauth = req
                return f(*args, **kwargs)

            return decorated

        return wrapper


class OAuth2RequestValidator(RequestValidator):
    """Subclass of Request Validator.

    :param clientgetter: a function to get client object
    :param tokengetter: a function to get bearer token
    :param tokensetter: a function to save bearer token
    :param grantgetter: a function to get grant token
    :param grantsetter: a function to save grant token
    """

    def __init__(self, clientgetter, tokengetter, grantgetter,
                 usergetter=None, tokensetter=None, grantsetter=None):
        self._clientgetter = clientgetter
        self._tokengetter = tokengetter
        self._usergetter = usergetter
        self._tokensetter = tokensetter
        self._grantgetter = grantgetter
        self._grantsetter = grantsetter

    def _get_client_creds_from_request(self, request):
        """Return client credentials based on the current request.

        According to the rfc6749, client MAY use the HTTP Basic authentication
        scheme as defined in [RFC2617] to authenticate with the authorization
        server. The client identifier is encoded using the
        "application/x-www-form-urlencoded" encoding algorithm per Appendix B,
        and the encoded value is used as the username; the client password is
        encoded using the same algorithm and used as the password. The
        authorization server MUST support the HTTP Basic authentication scheme
        for authenticating clients that were issued a client password.
        See `Section 2.3.1`_.

        .. _`Section 2.3.1`: https://tools.ietf.org/html/rfc6749#section-2.3.1
        """
        if request.client_id is not None:
            return request.client_id, request.client_secret

        auth = request.headers.get('Authorization')
        # If Werkzeug successfully parsed the Authorization header,
        # `extract_params` helper will replace the header with a parsed dict,
        # otherwise, there is nothing useful in the header and we just skip it.
        if isinstance(auth, dict):
            return auth['username'], auth['password']

        return None, None

    def client_authentication_required(self, request, *args, **kwargs):
        """Determine if client authentication is required for current request.

        According to the rfc6749, client authentication is required in the
        following cases:

        Resource Owner Password Credentials Grant: see `Section 4.3.2`_.
        Authorization Code Grant: see `Section 4.1.3`_.
        Refresh Token Grant: see `Section 6`_.

        .. _`Section 4.3.2`: http://tools.ietf.org/html/rfc6749#section-4.3.2
        .. _`Section 4.1.3`: http://tools.ietf.org/html/rfc6749#section-4.1.3
        .. _`Section 6`: http://tools.ietf.org/html/rfc6749#section-6
        """

        def is_confidential(client):
            if hasattr(client, 'is_confidential'):
                return client.is_confidential
            client_type = getattr(client, 'client_type', None)
            if client_type:
                return client_type == 'confidential'
            return True

        grant_types = ('password', 'authorization_code', 'refresh_token')
        client_id, _ = self._get_client_creds_from_request(request)
        if client_id and request.grant_type in grant_types:
            client = self._clientgetter(client_id)
            if client:
                return is_confidential(client)
        return False

    def authenticate_client(self, request, *args, **kwargs):
        """Authenticate itself in other means.

        Other means means is described in `Section 3.2.1`_.

        .. _`Section 3.2.1`: http://tools.ietf.org/html/rfc6749#section-3.2.1
        """
        client_id, client_secret = self._get_client_creds_from_request(request)
        log.debug('Authenticate client %r', client_id)

        client = self._clientgetter(client_id)
        if not client:
            log.debug('Authenticate client failed, client not found.')
            return False

        request.client = client

        # http://tools.ietf.org/html/rfc6749#section-2
        # The client MAY omit the parameter if the client secret is an empty string.
        if hasattr(client, 'client_secret') and client.client_secret != client_secret:
            log.debug('Authenticate client failed, secret not match.')
            return False

        log.debug('Authenticate client success.')
        return True

    def authenticate_client_id(self, client_id, request, *args, **kwargs):
        """Authenticate a non-confidential client.

        :param client_id: Client ID of the non-confidential client
        :param request: The Request object passed by oauthlib
        """
        if client_id is None:
            client_id, _ = self._get_client_creds_from_request(request)

        log.debug('Authenticate client %r.', client_id)
        client = request.client or self._clientgetter(client_id)
        if not client:
            log.debug('Authenticate failed, client not found.')
            return False

        # attach client on request for convenience
        request.client = client
        return True

    def confirm_redirect_uri(self, client_id, code, redirect_uri, client,
                             *args, **kwargs):
        """Ensure client is authorized to redirect to the redirect_uri.

        This method is used in the authorization code grant flow. It will
        compare redirect_uri and the one in grant token strictly, you can
        add a `validate_redirect_uri` function on grant for a customized
        validation.
        """
        client = client or self._clientgetter(client_id)
        log.debug('Confirm redirect uri for client %r and code %r.',
                  client.client_id, code)
        grant = self._grantgetter(client_id=client.client_id, code=code)
        if not grant:
            log.debug('Grant not found.')
            return False
        if hasattr(grant, 'validate_redirect_uri'):
            return grant.validate_redirect_uri(redirect_uri)
        log.debug('Compare redirect uri for grant %r and %r.',
                  grant.redirect_uri, redirect_uri)

        testing = 'OAUTHLIB_INSECURE_TRANSPORT' in os.environ
        if testing and redirect_uri is None:
            # For testing
            return True

        return grant.redirect_uri == redirect_uri

    def get_original_scopes(self, refresh_token, request, *args, **kwargs):
        """Get the list of scopes associated with the refresh token.

        This method is used in the refresh token grant flow.  We return
        the scope of the token to be refreshed so it can be applied to the
        new access token.
        """
        log.debug('Obtaining scope of refreshed token.')
        tok = self._tokengetter(refresh_token=refresh_token)
        return tok.scopes

    def confirm_scopes(self, refresh_token, scopes, request, *args, **kwargs):
        """Ensures the requested scope matches the scope originally granted
        by the resource owner. If the scope is omitted it is treated as equal
        to the scope originally granted by the resource owner.

        DEPRECATION NOTE: This method will cease to be used in oauthlib>0.4.2,
        future versions of ``oauthlib`` use the validator method
        ``get_original_scopes`` to determine the scope of the refreshed token.
        """
        if not scopes:
            log.debug('Scope omitted for refresh token %r', refresh_token)
            return True
        log.debug('Confirm scopes %r for refresh token %r',
                  scopes, refresh_token)
        tok = self._tokengetter(refresh_token=refresh_token)
        return set(tok.scopes) == set(scopes)

    def get_default_redirect_uri(self, client_id, request, *args, **kwargs):
        """Default redirect_uri for the given client."""
        request.client = request.client or self._clientgetter(client_id)
        redirect_uri = request.client.default_redirect_uri
        log.debug('Found default redirect uri %r', redirect_uri)
        return redirect_uri

    def get_default_scopes(self, client_id, request, *args, **kwargs):
        """Default scopes for the given client."""
        request.client = request.client or self._clientgetter(client_id)
        scopes = request.client.default_scopes
        log.debug('Found default scopes %r', scopes)
        return scopes

    def invalidate_authorization_code(self, client_id, code, request,
                                      *args, **kwargs):
        """Invalidate an authorization code after use.

        We keep the temporary code in a grant, which has a `delete`
        function to destroy itself.
        """
        log.debug('Destroy grant token for client %r, %r', client_id, code)
        grant = self._grantgetter(client_id=client_id, code=code)
        if grant:
            grant.delete()

    def save_authorization_code(self, client_id, code, request,
                                *args, **kwargs):
        """Persist the authorization code."""
        log.debug(
            'Persist authorization code %r for client %r',
            code, client_id
        )
        request.client = request.client or self._clientgetter(client_id)
        self._grantsetter(client_id, code, request, *args, **kwargs)
        return request.client.default_redirect_uri

    def save_bearer_token(self, token, request, *args, **kwargs):
        """Persist the Bearer token."""
        log.debug('Save bearer token %r', token)
        self._tokensetter(token, request, *args, **kwargs)
        return request.client.default_redirect_uri

    def validate_bearer_token(self, token, scopes, request):
        """Validate access token.

        :param token: A string of random characters
        :param scopes: A list of scopes
        :param request: The Request object passed by oauthlib

        The validation validates:

            1) if the token is available
            2) if the token has expired
            3) if the scopes are available
        """
        log.debug('Validate bearer token %r', token)
        tok = self._tokengetter(access_token=token)
        if not tok:
            msg = 'Bearer token not found.'
            request.error_message = msg
            log.debug(msg)
            return False

        # validate expires
        if tok.expires is not None and \
                datetime.datetime.utcnow() > tok.expires:
            msg = 'Bearer token is expired.'
            request.error_message = msg
            log.debug(msg)
            return False

        # validate scopes
        if scopes and not set(tok.scopes) & set(scopes):
            msg = 'Bearer token scope not valid.'
            request.error_message = msg
            log.debug(msg)
            return False

        request.access_token = tok
        request.user = tok.user
        request.scopes = scopes

        if hasattr(tok, 'client'):
            request.client = tok.client
        elif hasattr(tok, 'client_id'):
            request.client = self._clientgetter(tok.client_id)
        return True

    def validate_client_id(self, client_id, request, *args, **kwargs):
        """Ensure client_id belong to a valid and active client."""
        log.debug('Validate client %r', client_id)
        client = request.client or self._clientgetter(client_id)
        if client:
            # attach client to request object
            request.client = client
            return True
        return False

    def validate_code(self, client_id, code, client, request, *args, **kwargs):
        """Ensure the grant code is valid."""
        client = client or self._clientgetter(client_id)
        log.debug(
            'Validate code for client %r and code %r', client.client_id, code
        )
        grant = self._grantgetter(client_id=client.client_id, code=code)
        if not grant:
            log.debug('Grant not found.')
            return False
        if hasattr(grant, 'expires') and \
                datetime.datetime.utcnow() > grant.expires:
            log.debug('Grant is expired.')
            return False

        request.state = kwargs.get('state')
        request.user = grant.user
        request.scopes = grant.scopes
        return True

    def validate_grant_type(self, client_id, grant_type, client, request,
                            *args, **kwargs):
        """Ensure the client is authorized to use the grant type requested.

        It will allow any of the four grant types (`authorization_code`,
        `password`, `client_credentials`, `refresh_token`) by default.
        Implemented `allowed_grant_types` for client object to authorize
        the request.

        It is suggested that `allowed_grant_types` should contain at least
        `authorization_code` and `refresh_token`.
        """
        if self._usergetter is None and grant_type == 'password':
            log.debug('Password credential authorization is disabled.')
            return False

        default_grant_types = (
            'authorization_code', 'password',
            'client_credentials', 'refresh_token',
        )

        # Grant type is allowed if it is part of the 'allowed_grant_types'
        # of the selected client or if it is one of the default grant types
        if hasattr(client, 'allowed_grant_types'):
            if grant_type not in client.allowed_grant_types:
                return False
        else:
            if grant_type not in default_grant_types:
                return False

        if grant_type == 'client_credentials':
            if not hasattr(client, 'user'):
                log.debug('Client should have a user property')
                return False
            request.user = client.user

        return True

    def validate_redirect_uri(self, client_id, redirect_uri, request,
                              *args, **kwargs):
        """Ensure client is authorized to redirect to the redirect_uri.

        This method is used in the authorization code grant flow and also
        in implicit grant flow. It will detect if redirect_uri in client's
        redirect_uris strictly, you can add a `validate_redirect_uri`
        function on grant for a customized validation.
        """
        request.client = request.client or self._clientgetter(client_id)
        client = request.client
        if hasattr(client, 'validate_redirect_uri'):
            return client.validate_redirect_uri(redirect_uri)
        return redirect_uri in client.redirect_uris

    def validate_refresh_token(self, refresh_token, client, request,
                               *args, **kwargs):
        """Ensure the token is valid and belongs to the client

        This method is used by the authorization code grant indirectly by
        issuing refresh tokens, resource owner password credentials grant
        (also indirectly) and the refresh token grant.
        """

        token = self._tokengetter(refresh_token=refresh_token)

        if token and token.client_id == client.client_id:
            # Make sure the request object contains user and client_id
            request.client_id = token.client_id
            request.user = token.user
            return True
        return False

    def validate_response_type(self, client_id, response_type, client, request,
                               *args, **kwargs):
        """Ensure client is authorized to use the response type requested.

        It will allow any of the two (`code`, `token`) response types by
        default. Implemented `allowed_response_types` for client object
        to authorize the request.
        """
        if response_type not in ('code', 'token'):
            return False

        if hasattr(client, 'allowed_response_types'):
            return response_type in client.allowed_response_types
        return True

    def validate_scopes(self, client_id, scopes, client, request,
                        *args, **kwargs):
        """Ensure the client is authorized access to requested scopes."""
        if hasattr(client, 'validate_scopes'):
            return client.validate_scopes(scopes)
        return set(client.default_scopes).issuperset(set(scopes))

    def validate_user(self, username, password, client, request,
                      *args, **kwargs):
        """Ensure the username and password is valid.

        Attach user object on request for later using.
        """
        log.debug('Validating username %r and its password', username)
        if self._usergetter is not None:
            user = self._usergetter(
                username, password, client, request, *args, **kwargs
            )
            if user:
                request.user = user
                return True
            return False
        log.debug('Password credential authorization is disabled.')
        return False

    def revoke_token(self, token, token_type_hint, request, *args, **kwargs):
        """Revoke an access or refresh token.
        """
        if token_type_hint:
            tok = self._tokengetter(**{token_type_hint: token})
        else:
            tok = self._tokengetter(access_token=token)
            if not tok:
                tok = self._tokengetter(refresh_token=token)

        if tok:
            request.client_id = tok.client_id
            request.user = tok.user
            tok.delete()
            return True

        msg = 'Invalid token supplied.'
        log.debug(msg)
        request.error_message = msg
        return False<|MERGE_RESOLUTION|>--- conflicted
+++ resolved
@@ -14,11 +14,11 @@
 from functools import wraps
 
 from flask import redirect, abort
-<<<<<<< HEAD
+
 from flask import request, url_for
-=======
+
 from werkzeug.utils import import_string, cached_property
->>>>>>> d8369c8a
+
 from oauthlib import oauth2
 from oauthlib.common import add_params_to_uri
 from oauthlib.oauth2 import RequestValidator, Server
