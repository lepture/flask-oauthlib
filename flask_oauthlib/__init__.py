# -*- coding: utf-8 -*-
"""
    flask_oauthlib
    ~~~~~~~~~~~~~~

    Flask-OAuthlib is an extension for Flask that allows you to interact with
    remote OAuth enabled applications, and also helps you creating your own
    OAuth servers.

    :copyright: (c) 2013 by Hsiaoming Yang.
    :license: BSD, see LICENSE for more details.
"""

<<<<<<< HEAD
__version__ = "10.0.0"
=======
__version__ = "0.9.6"
>>>>>>> d8369c8a
__author__ = "Hsiaoming Yang <me@lepture.com>"
__homepage__ = 'https://github.com/lepture/flask-oauthlib'
__license__ = 'BSD'<|MERGE_RESOLUTION|>--- conflicted
+++ resolved
@@ -11,11 +11,8 @@
     :license: BSD, see LICENSE for more details.
 """
 
-<<<<<<< HEAD
+
 __version__ = "10.0.0"
-=======
-__version__ = "0.9.6"
->>>>>>> d8369c8a
 __author__ = "Hsiaoming Yang <me@lepture.com>"
 __homepage__ = 'https://github.com/lepture/flask-oauthlib'
 __license__ = 'BSD'